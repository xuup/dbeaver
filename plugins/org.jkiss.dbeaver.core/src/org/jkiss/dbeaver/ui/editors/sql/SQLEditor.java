--- conflicted
+++ resolved
@@ -2436,15 +2436,9 @@
                 tabItem.setText(tabName);
                 tabItem.setImage(IMG_DATA_GRID);
                 tabItem.setData(this);
-<<<<<<< HEAD
+                tabItem.setShowClose(true);
                 tabItem.setData(CSSSWTConstants.CSS_CLASS_NAME_KEY, ConnectionSpecifiedSelectedTabFillHandler.COLORED_BY_CONNECTION_TYPE);
-                if (queryIndex > 0 || resultSetNumber > 0) {
-                    tabItem.setShowClose(true);
-                }
-=======
-                tabItem.setShowClose(true);
-
->>>>>>> ac3823c4
+
                 tabItem.setControl(viewer.getControl());
                 tabItem.addDisposeListener(resultTabDisposeListener);
                 UIUtils.disposeControlOnItemDispose(tabItem);
